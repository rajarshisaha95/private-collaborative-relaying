# Objective functions for optimization

import torch
from loguru import logger


def local_tiv(
    p: torch.Tensor,
    A: torch.Tensor,
    P: torch.Tensor,
    R: torch.float,
    node_idx: int,
    node_weights: torch.Tensor,
):
    """Evaluate the contribution of a node's weights to the TIV -- a simplified objective function for Gauss-Seidel iterations
    :param p: Array of transmission probabilities from each of the clients to the PS
    :param A: Matrix of collaboration weights
    :param P: Matrix of probabilities for intermittent connectivity amongst clients
    :param R: Radius of the Euclidean ball in which the data vectors lie
    :param node_idx: Node index for which local TIV is being evaluated
    :param node_weights: (Trainable) weights of node_idx node
    """

    assert node_weights.requires_grad == True, "Node weights are not trainable!"

    n = A.shape[0]  # Number of clients
    i = node_idx  # node-weight represents the weights allocated by node i for its neighbors

    # First term
    t1 = 0
    for j in range(n):
        t1 += p[j] * P[i][j] * (1 - p[j] * P[i][j]) * node_weights[j] ** 2
    t1 = t1 * (R**2)

    # Second term
    t2 = 0
    for l in range(n):
        if l != i:
            for j in range(n):
                t2 += p[j] * (1 - p[j]) * P[i][j] * P[l][j] * node_weights[j] * A[l][j]
    t2 = t2 * 2 * (R**2)

    # Third term
    t3 = 0
    for j in range(n):
        t3 += p[i] * p[j] * (P[i][j] - P[i][j] * P[j][i]) * (node_weights[j] ** 2)
    t3 = t3 * (R**2)

    # Compute biases
    s_i = 0  # Bias of i-th node
    for j in range(n):
        s_i += p[j] * P[i][j] * node_weights[j]

    s = torch.zeros(n)  # Bias of all nodes
    for l in range(n):
        if l != i:
            for j in range(n):
                s[l] += p[j] * P[l][j] * A[l][j]

    t4 = (s_i - 1) ** 2 + 2 * (s_i - 1) * (torch.sum(s) - n + 1)

    return t1 + t2 + t3 + t4


def local_log_barrier(
    E: torch.Tensor,
    D: torch.Tensor,
    sigma: torch.Tensor,
    node_idx: int,
    node_weights: torch.Tensor,
    R: torch.float,
):
    """Evaluate the log-barrier penalty for peer-to-peer privacy constraint corresponding to a particular node
    :param E: epsilon values for peer-to-peer privacy
    :param D: delta values for peer-to-peer privacy
    :param sigma: Privacy noise variance
    :param node_idx: Node index for which local TIV is being evaluated
    :param node_weights: (Trainable) weights of node_idx node
    :param R: Radius of the Euclidean ball in which the data vectors lie
    """

    assert node_weights.requires_grad == True, "Node weights are not trainable!"

    n = E.shape[0]  # Number of clients
    i = node_idx

    t = 0
    for j in range(n):
        if j != i:
            t = t - torch.log(
                E[i][j] * sigma
                - torch.sqrt(2 * torch.log(1.25 / D[i][j])) * 2 * node_weights[j] * R
            )

    return t


def local_nonneg_weights_penalty(node_weights: torch.Tensor):
    """Evaluate the log-barrier penalty for the non-negative weight constraint"""

    assert node_weights.requires_grad == True, "Node weights are not trainable!"

    n = len(node_weights)  # number of nodes
    logger.info(f"No. of nodes: {n}")

    t = 0
    for j in range(n):
        t = t - torch.log(node_weights[j])
    return t


def local_tiv_priv(
    p: torch.Tensor,
    A: torch.Tensor,
    P: torch.Tensor,
    R: torch.float,
    eta_pr: torch.float,
    eta_nnw: torch.float,
    E: torch.Tensor,
    D: torch.Tensor,
    sigma: torch.Tensor,
    node_idx: int,
    node_weights: torch.Tensor,
):
    """Evaluate the contribution of a node's weights to the TIV with the log-barrier penalty
    :param eta_pr: Regularization strength of log-barrier penalty for privacy constraint
    :param eta_nn: Regularization strength of log-barrier penalty for non-negative weights constraint
    """

    assert node_weights.requires_grad == True, "Node weights are not trainable!"

<<<<<<< HEAD
    return eta * local_tiv(
        p=p, P=P, A=A, R=R, node_idx=node_idx, node_weights=node_weights
    ) + local_log_barrier(
        E=E, D=D, sigma=sigma, node_idx=node_idx, node_weights=node_weights, R=R
    )


def piv(p: torch.Tensor, P: torch.Tensor, sigma: torch.Tensor, d: int):
    """
    Evaluates the privacy induced variance
        :param d: Dimension of the data vectors
    """

    assert sigma.requires_grad == True, "Privacy noise is not trainable!"

    n = P.shape[0]  # number of clients

    t = 0
    for i in range(n):
        for j in range(n):
            if j != i:
                t = t + p[j] * P[i][j]

    return (sigma**2 * d) / (n**2) * t


def log_barrier_penalty(
    A: torch.Tensor,
    E: torch.Tensor,
    D: torch.Tensor,
    sigma: torch.float,
    R: torch.float,
):
    """
    Evaluates the cumulative log-barrier penalty across all peer-to-peer privacy constraints
    """

    assert sigma.requires_grad == True, "Privacy noise is not trainable!"

    n = A.shape[0]
    B = 0  # cumulative log-barrier penalty

    for i in range(n):
        for j in range(n):
            if j != i:
                B = B - torch.log(
                    E[i][j] * sigma
                    - torch.sqrt(2 * torch.log(1.25 / D[i][j])) * 2 * A[i][j] * R
                )

    return B


def piv_log_barrier(
    p: torch.Tensor,
    A: torch.Tensor,
    P: torch.Tensor,
    R: torch.float,
    eta: torch.float,
    E: torch.Tensor,
    D: torch.Tensor,
    sigma: torch.Tensor,
    d: int,
):
    """
    Evaluates the log-barrier penalized privacy induced variance
    """

    return eta * piv(p=p, P=P, sigma=sigma, d=d) + log_barrier_penalty(
        A=A, E=E, D=D, sigma=sigma, R=R
=======
    return (
        local_tiv(p=p, P=P, A=A, R=R, node_idx=node_idx, node_weights=node_weights)
        + (1 / eta_pr)
        * local_log_barrier(
            E=E, D=D, sigma=sigma, node_idx=node_idx, node_weights=node_weights, R=R
        )
        + (1 / eta_nnw) * local_nonneg_weights_penalty(node_weights=node_weights)
>>>>>>> 4c4f42d1
    )<|MERGE_RESOLUTION|>--- conflicted
+++ resolved
@@ -129,11 +129,13 @@
 
     assert node_weights.requires_grad == True, "Node weights are not trainable!"
 
-<<<<<<< HEAD
-    return eta * local_tiv(
-        p=p, P=P, A=A, R=R, node_idx=node_idx, node_weights=node_weights
-    ) + local_log_barrier(
-        E=E, D=D, sigma=sigma, node_idx=node_idx, node_weights=node_weights, R=R
+    return (
+        local_tiv(p=p, P=P, A=A, R=R, node_idx=node_idx, node_weights=node_weights)
+        + (1 / eta_pr)
+        * local_log_barrier(
+            E=E, D=D, sigma=sigma, node_idx=node_idx, node_weights=node_weights, R=R
+        )
+        + (1 / eta_nnw) * local_nonneg_weights_penalty(node_weights=node_weights)
     )
 
 
@@ -200,13 +202,4 @@
 
     return eta * piv(p=p, P=P, sigma=sigma, d=d) + log_barrier_penalty(
         A=A, E=E, D=D, sigma=sigma, R=R
-=======
-    return (
-        local_tiv(p=p, P=P, A=A, R=R, node_idx=node_idx, node_weights=node_weights)
-        + (1 / eta_pr)
-        * local_log_barrier(
-            E=E, D=D, sigma=sigma, node_idx=node_idx, node_weights=node_weights, R=R
-        )
-        + (1 / eta_nnw) * local_nonneg_weights_penalty(node_weights=node_weights)
->>>>>>> 4c4f42d1
     )